--- conflicted
+++ resolved
@@ -3431,26 +3431,6 @@
 		}
 
 		s.rpcServer, err = newRPCServer(&rpcserverConfig{
-<<<<<<< HEAD
-			Listeners:    rpcListeners,
-			StartupTime:  s.startupTime,
-			ConnMgr:      &rpcConnManager{&s},
-			AddrMgr:      amgr,
-			SyncMgr:      &rpcSyncMgr{&s, s.syncManager},
-			TimeSource:   s.timeSource,
-			Chain:        s.chain,
-			ChainParams:  chainParams,
-			DB:           db,
-			TxMemPool:    s.txMemPool,
-			Generator:    blockTemplateGenerator,
-			CPUMiner:     s.cpuMiner,
-			TxIndex:      s.txIndex,
-			AddrIndex:    s.addrIndex,
-			CfIndex:      s.cfIndex,
-			SlpIndex:     s.slpIndex,
-			FeeEstimator: s.feeEstimator,
-			Services:     s.services,
-=======
 			Listeners:      rpcListeners,
 			StartupTime:    s.startupTime,
 			ConnMgr:        &rpcConnManager{&s},
@@ -3466,10 +3446,10 @@
 			TxIndex:        s.txIndex,
 			AddrIndex:      s.addrIndex,
 			CfIndex:        s.cfIndex,
+			SlpIndex:       s.slpIndex,
 			FeeEstimator:   s.feeEstimator,
 			Services:       s.services,
 			RPCAuthTimeout: cfg.RPCAuthTimeout,
->>>>>>> eb043983
 		})
 		if err != nil {
 			return nil, err
